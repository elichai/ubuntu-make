# -*- coding: utf-8 -*-
# Copyright (C) 2014 Canonical
#
# Authors:
#  Didier Roche
#  Tin Tvrtković
#
# This program is free software; you can redistribute it and/or modify it under
# the terms of the GNU General Public License as published by the Free Software
# Foundation; version 3.
#
# This program is distributed in the hope that it will be useful, but WITHOUT
# ANY WARRANTY; without even the implied warranty of MERCHANTABILITY or FITNESS
# FOR A PARTICULAR PURPOSE.  See the GNU General Public License for more
# details.
#
# You should have received a copy of the GNU General Public License along with
# this program; if not, write to the Free Software Foundation, Inc.,
# 51 Franklin Street, Fifth Floor, Boston, MA 02110-1301 USA

"""Tests for the IDE category"""
import logging
import platform
import subprocess
import os
from tests.large import LargeFrameworkTests
from tests.tools import UMAKE, spawn_process

logger = logging.getLogger(__name__)


class EclipseJavaIDETests(LargeFrameworkTests):
    """The Eclipse distribution from the IDE collection."""

    TIMEOUT_INSTALL_PROGRESS = 120
    TIMEOUT_START = 60
    TIMEOUT_STOP = 60

    def setUp(self):
        super().setUp()
        self.installed_path = os.path.join(self.install_base_path, "ide", "eclipse")
        self.desktop_filename = "eclipse-java.desktop"
        self.command_args = '{} ide eclipse'.format(UMAKE)
        self.name = "Eclipse"

    @property
    def arch_option(self):
        """we return the expected arch call on command line"""
        return platform.machine()

    def test_default_eclipse_ide_install(self):
        """Install eclipse from scratch test case"""
        self.child = spawn_process(self.command(self.command_args))
        self.expect_and_no_warn("Choose installation path: {}".format(self.installed_path))
        self.child.sendline("")
        self.expect_and_no_warn("Installation done", timeout=self.TIMEOUT_INSTALL_PROGRESS)
        self.wait_and_close()

        # we have an installed launcher, added to the launcher and an icon file
        self.assertTrue(self.launcher_exists_and_is_pinned(self.desktop_filename))
        self.assert_exec_exists()
        self.assert_icon_exists()
        self.assert_exec_link_exists()

        # launch it, send SIGTERM and check that it exits fine
        proc = subprocess.Popen(self.command_as_list(self.exec_path), stdout=subprocess.DEVNULL,
                                stderr=subprocess.DEVNULL)

        # on 64 bits, there is a java subprocess, we kill that one with SIGKILL (eclipse isn't reliable on SIGTERM)
        if self.arch_option == "x86_64":
            self.check_and_kill_process(["java", self.arch_option, self.installed_path],
                                        wait_before=self.TIMEOUT_START, send_sigkill=True)
        else:
            self.check_and_kill_process([self.exec_path],
                                        wait_before=self.TIMEOUT_START, send_sigkill=True)
        proc.wait(self.TIMEOUT_STOP)

        # ensure that it's detected as installed:
        self.child = spawn_process(self.command(self.command_args))
        self.expect_and_no_warn("{} is already installed.*\[.*\] ".format(self.name))
        self.child.sendline()
        self.wait_and_close()


class EclipseJEEIDETests(EclipseJavaIDETests):
    """The Eclipse distribution from the IDE collection."""

    def setUp(self):
        super().setUp()
        self.installed_path = os.path.join(self.install_base_path, "ide", "eclipse-jee")
        self.desktop_filename = "eclipse-jee.desktop"
        self.command_args = '{} ide eclipse-jee'.format(UMAKE)
        self.name = "Eclipse JEE"


class EclipsePHPIDETests(EclipseJavaIDETests):
    """The Eclipse distribution from the IDE collection."""

    def setUp(self):
        super().setUp()
        self.installed_path = os.path.join(self.install_base_path, "ide", "eclipse-php")
        self.desktop_filename = "eclipse-php.desktop"
        self.command_args = '{} ide eclipse-php'.format(UMAKE)
        self.name = "Eclipse PHP"


class EclipseCPPIDETests(EclipseJavaIDETests):
    """The Eclipse distribution from the IDE collection."""

    def setUp(self):
        super().setUp()
        self.installed_path = os.path.join(self.install_base_path, "ide", "eclipse-cpp")
        self.desktop_filename = "eclipse-cpp.desktop"
        self.command_args = '{} ide eclipse-cpp'.format(UMAKE)
        self.name = "Eclipse CPP"


class IdeaIDETests(LargeFrameworkTests):
    """IntelliJ Idea from the IDE collection."""

    TIMEOUT_INSTALL_PROGRESS = 120
    TIMEOUT_START = 60
    TIMEOUT_STOP = 60

    def setUp(self):
        super().setUp()
        self.installed_path = os.path.join(self.install_base_path, "ide", "idea")
        self.desktop_filename = 'jetbrains-idea-ce.desktop'
        self.command_args = '{} ide idea'.format(UMAKE)
        self.name = 'Idea'

    def test_default_install(self):
        """Install from scratch test case"""
        self.child = spawn_process(self.command(self.command_args))
        self.expect_and_no_warn("Choose installation path: {}".format(self.installed_path))
        self.child.sendline("")
        result = self.return_and_wait_expect(["ERROR: No Stable version available.",
                                              "Installation done"], timeout=self.TIMEOUT_INSTALL_PROGRESS)
        if result == 0:
            self.assertTrue(self.name == 'GogLand')
        elif result == 1:
            # we have an installed launcher, added to the launcher and an icon file
            self.assertTrue(self.launcher_exists_and_is_pinned(self.desktop_filename))
            self.assert_exec_exists()
            self.assert_icon_exists()
            self.assert_exec_link_exists()

            # launch it, send SIGTERM and check that it exits fine
            proc = subprocess.Popen(self.command_as_list(self.exec_path), stdout=subprocess.DEVNULL,
                                    stderr=subprocess.DEVNULL)

            self.check_and_kill_process(["java", self.installed_path], wait_before=self.TIMEOUT_START)
            proc.wait(self.TIMEOUT_STOP)

            # ensure that it's detected as installed:
            self.child = spawn_process(self.command(self.command_args))
            self.expect_and_no_warn("{} is already installed.*\[.*\] ".format(self.name))
            self.child.sendline()
            self.wait_and_close()

    def test_eap_install(self):
        self.installed_path += '-eap'
        self.desktop_filename = self.desktop_filename.replace('.desktop', '-eap.desktop')
        self.command_args += ' --eap'
        self.name += ' EAP'

        self.child = spawn_process(self.command(self.command_args))
        result = self.return_and_wait_expect(["ERROR: No EAP version available.*\[.*\]",
                                              "Choose installation path: {}".format(self.installed_path)])
        if result == 1:
            self.child.sendline("")
            self.expect_and_no_warn("Installation done", timeout=self.TIMEOUT_INSTALL_PROGRESS)
            self.wait_and_close()

            # we have an installed launcher, added to the launcher and an icon file
            self.assertTrue(self.launcher_exists_and_is_pinned(self.desktop_filename))
            self.assert_exec_exists()
            self.assert_icon_exists()
            self.assert_exec_link_exists()

            # launch it, send SIGTERM and check that it exits fine
            proc = subprocess.Popen(self.command_as_list(self.exec_path), stdout=subprocess.DEVNULL,
                                    stderr=subprocess.DEVNULL)

            self.check_and_kill_process(["java", self.installed_path], wait_before=self.TIMEOUT_START)
            proc.wait(self.TIMEOUT_STOP)

            # ensure that it's detected as installed:
            self.child = spawn_process(self.command(self.command_args))
            self.expect_and_no_warn("{} is already installed.*\[.*\] ".format(self.name))
            self.child.sendline()
            self.wait_and_close()


class IdeaUltimateIDETests(IdeaIDETests):
    """IntelliJ Idea Ultimate from the IDE collection."""

    TIMEOUT_INSTALL_PROGRESS = 120
    TIMEOUT_START = 60
    TIMEOUT_STOP = 60

    def setUp(self):
        super().setUp()
        self.installed_path = os.path.join(self.install_base_path, "ide", "idea-ultimate")
        self.desktop_filename = 'jetbrains-idea.desktop'
        self.command_args = '{} ide idea-ultimate'.format(UMAKE)
        self.name = 'Idea Ultimate'


class PyCharmIDETests(IdeaIDETests):
    """PyCharm from the IDE collection."""

    TIMEOUT_INSTALL_PROGRESS = 120
    TIMEOUT_START = 60
    TIMEOUT_STOP = 60

    def setUp(self):
        super().setUp()
        self.installed_path = os.path.join(self.install_base_path, "ide", "pycharm")
        self.desktop_filename = 'jetbrains-pycharm-ce.desktop'
        self.command_args = '{} ide pycharm'.format(UMAKE)
        self.name = 'PyCharm'


class PyCharmEducationalIDETests(IdeaIDETests):
    """PyCharm Educational from the IDE collection."""

    TIMEOUT_INSTALL_PROGRESS = 120
    TIMEOUT_START = 60
    TIMEOUT_STOP = 60

    def setUp(self):
        super().setUp()
        self.installed_path = os.path.join(self.install_base_path, "ide", "pycharm-educational")
        self.desktop_filename = 'jetbrains-pycharm-edu.desktop'
        self.command_args = '{} ide pycharm-educational'.format(UMAKE)
        self.name = 'PyCharm Educational'


class PyCharmProfessionalIDETests(IdeaIDETests):
    """PyCharm Professional from the IDE collection."""

    TIMEOUT_INSTALL_PROGRESS = 120
    TIMEOUT_START = 60
    TIMEOUT_STOP = 60

    def setUp(self):
        super().setUp()
        self.installed_path = os.path.join(self.install_base_path, "ide", "pycharm-professional")
        self.desktop_filename = 'jetbrains-pycharm.desktop'
        self.command_args = '{} ide pycharm-professional'.format(UMAKE)
        self.name = 'PyCharm Professional'


class RubyMineIDETests(IdeaIDETests):
    """RubyMine from the IDE collection."""

    TIMEOUT_INSTALL_PROGRESS = 120
    TIMEOUT_START = 60
    TIMEOUT_STOP = 60

    def setUp(self):
        super().setUp()
        self.installed_path = os.path.join(self.install_base_path, "ide", "rubymine")
        self.desktop_filename = 'jetbrains-rubymine.desktop'
        self.command_args = '{} ide rubymine'.format(UMAKE)
        self.name = 'RubyMine'


class WebStormIDETests(IdeaIDETests):
    """WebStorm from the IDE collection."""

    TIMEOUT_INSTALL_PROGRESS = 120
    TIMEOUT_START = 60
    TIMEOUT_STOP = 60

    def setUp(self):
        super().setUp()
        self.installed_path = os.path.join(self.install_base_path, "ide", "webstorm")
        self.desktop_filename = 'jetbrains-webstorm.desktop'
        self.command_args = '{} ide webstorm'.format(UMAKE)
        self.name = 'WebStorm'


class PhpStormIDETests(IdeaIDETests):
    """PhpStorm from the IDE collection."""

    TIMEOUT_INSTALL_PROGRESS = 120
    TIMEOUT_START = 60
    TIMEOUT_STOP = 60

    def setUp(self):
        super().setUp()
        self.installed_path = os.path.join(self.install_base_path, "ide", "phpstorm")
        self.desktop_filename = 'jetbrains-phpstorm.desktop'
        self.command_args = '{} ide phpstorm'.format(UMAKE)
        self.name = 'PhpStorm'


class CLionIDETests(IdeaIDETests):
    """CLion test from the IDE collection"""

    TIMEOUT_INSTALL_PROGRESS = 120
    TIMEOUT_START = 60
    TIMEOUT_STOP = 60

    def setUp(self):
        super().setUp()
        self.installed_path = os.path.join(self.install_base_path, "ide", "clion")
        self.desktop_filename = 'jetbrains-clion.desktop'
        self.command_args = '{} ide clion'.format(UMAKE)
        self.name = 'CLion'


class DataGripIDETests(IdeaIDETests):
    """Datagrip test from the IDE collection"""

    TIMEOUT_INSTALL_PROGRESS = 120
    TIMEOUT_START = 60
    TIMEOUT_STOP = 60

    def setUp(self):
        super().setUp()
        self.installed_path = os.path.join(self.install_base_path, "ide", "datagrip")
        self.desktop_filename = 'jetbrains-datagrip.desktop'
        self.command_args = '{} ide datagrip'.format(UMAKE)
        self.name = 'DataGrip'


<<<<<<< HEAD
class RiderIDETests(IdeaIDETests):
    """Rider from the IDE collection."""
=======
class GogLandIDETests(IdeaIDETests):
    """Gogland test from the IDE collection"""
>>>>>>> c386da6f

    TIMEOUT_INSTALL_PROGRESS = 120
    TIMEOUT_START = 60
    TIMEOUT_STOP = 60

    def setUp(self):
        super().setUp()
<<<<<<< HEAD
        self.installed_path = os.path.join(self.install_base_path, "ide", "rider")
        self.desktop_filename = 'jetbrains-rider.desktop'
        self.command_args = '{} ide rider'.format(UMAKE)
        self.name = 'Rider'

    def test_default_install(self):
        logger.debug('Rider non EAP not yet available')

=======
        self.installed_path = os.path.join(self.install_base_path, "ide", "gogland")
        self.desktop_filename = 'jetbrains-gogland.desktop'
        self.command_args = '{} ide gogland'.format(UMAKE)
        self.name = 'GogLand'
>>>>>>> c386da6f


class ArduinoIDETests(LargeFrameworkTests):
    """The Arduino Software distribution from the IDE collection."""

    TIMEOUT_INSTALL_PROGRESS = 120
    TIMEOUT_START = 60
    TIMEOUT_STOP = 60

    def setUp(self):
        super().setUp()
        self.installed_path = os.path.join(self.install_base_path, "ide", "arduino")
        self.desktop_filename = "arduino.desktop"

    @property
    def arch_option(self):
        """we return the expected arch call on command line"""
        return platform.machine()

    def test_default_install(self):
        """Install the distribution from scratch test case"""
        self.child = spawn_process(self.command('{} ide arduino'.format(UMAKE)))
        self.expect_and_no_warn("Choose installation path: {}".format(self.installed_path))
        self.child.sendline("")
        self.expect_and_no_warn("Installation done", timeout=self.TIMEOUT_INSTALL_PROGRESS)
        self.wait_and_close()

        # we have an installed launcher, added to the launcher and an icon file
        self.assertTrue(self.launcher_exists_and_is_pinned(self.desktop_filename))
        self.assert_exec_exists()
        self.assert_icon_exists()
        self.assertTrue(self.is_in_group("dialout"))
        self.assert_exec_link_exists()

        # launch it, send SIGTERM and check that it exits fine
        proc = subprocess.Popen(self.command_as_list(self.exec_path), stdout=subprocess.DEVNULL,
                                stderr=subprocess.DEVNULL)

        self.check_and_kill_process(["java", "processing.app.Base"], wait_before=self.TIMEOUT_START)
        proc.wait(self.TIMEOUT_STOP)

        # ensure that it's detected as installed:
        self.child = spawn_process(self.command('{} ide arduino'.format(UMAKE)))
        self.expect_and_no_warn("Arduino is already installed.*\[.*\] ")
        self.child.sendline()
        self.wait_and_close()


class BaseNetBeansTests(LargeFrameworkTests):
    """Tests for the Netbeans installer."""

    TIMEOUT_INSTALL_PROGRESS = 120
    TIMEOUT_START = 60
    TIMEOUT_STOP = 60

    def setUp(self):
        super().setUp()
        self.installed_path = os.path.join(self.install_base_path, "ide", "netbeans")
        self.desktop_filename = "netbeans.desktop"

    def test_default_install(self):
        """Install from scratch test case"""
        self.child = spawn_process(self.command('{} ide netbeans'.format(UMAKE)))
        self.expect_and_no_warn("Choose installation path: {}".format(self.installed_path))
        self.child.sendline("")
        self.expect_and_no_warn("Installation done", timeout=self.TIMEOUT_INSTALL_PROGRESS)
        self.wait_and_close()

        logger.info("Installed, running...")

        # we have an installed launcher, added to the launcher and an icon file
        self.assertTrue(self.launcher_exists_and_is_pinned(self.desktop_filename))
        self.assert_exec_exists()
        self.assert_icon_exists()
        self.assert_exec_link_exists()

        # launch it, send SIGTERM and check that it exits fine
        proc = subprocess.Popen(self.command_as_list(self.exec_path), stdout=subprocess.DEVNULL,
                                stderr=subprocess.DEVNULL)

        self.check_and_kill_process(["java", self.installed_path], wait_before=self.TIMEOUT_START)
        proc.wait(self.TIMEOUT_STOP)

        # ensure that it's detected as installed:
        self.child = spawn_process(self.command('{} ide netbeans'.format(UMAKE)))
        self.expect_and_no_warn("Netbeans is already installed.*\[.*\] ")
        self.child.sendline()
        self.wait_and_close()


class VisualStudioCodeTest(LargeFrameworkTests):
    """Tests for Visual Studio Code"""

    TIMEOUT_INSTALL_PROGRESS = 120
    TIMEOUT_START = 20
    TIMEOUT_STOP = 20

    def setUp(self):
        super().setUp()
        self.installed_path = os.path.join(self.install_base_path, "ide", "visual-studio-code")
        self.desktop_filename = "visual-studio-code.desktop"
        self.command_args = '{} ide visual-studio-code'.format(UMAKE)
        self.name = 'Visual Studio Code'

    def test_default_install(self):
        """Install visual studio from scratch test case"""

        self.child = spawn_process(self.command(self.command_args))
        self.expect_and_no_warn("Choose installation path: {}".format(self.installed_path))
        self.child.sendline("")
        self.expect_and_no_warn("\[I Accept.*\]")  # ensure we have a license question
        self.child.sendline("a")
        self.expect_and_no_warn("Installation done", timeout=self.TIMEOUT_INSTALL_PROGRESS)
        self.wait_and_close()

        # we have an installed launcher, added to the launcher and an icon file
        self.assertTrue(self.launcher_exists_and_is_pinned(self.desktop_filename))
        self.assert_exec_exists()
        self.assert_icon_exists()
        self.assert_exec_link_exists()

        # launch it, send SIGTERM and check that it exits fine
        proc = subprocess.Popen(self.command_as_list(self.exec_path), stdout=subprocess.DEVNULL,
                                stderr=subprocess.DEVNULL)

        self.check_and_kill_process([os.path.join(self.installed_path, 'code')],
                                    wait_before=self.TIMEOUT_START, send_sigkill=True)
        proc.wait(self.TIMEOUT_STOP)

        # ensure that it's detected as installed:
        self.child = spawn_process(self.command(self.command_args))
        self.expect_and_no_warn("Visual Studio Code is already installed.*\[.*\] ")
        self.child.sendline()
        self.wait_and_close()

    def test_insiders_install(self):
        """Install visual studio insiders"""

        self.installed_path += '-insiders'
        self.desktop_filename = self.desktop_filename.replace('.desktop', '-insiders.desktop')
        self.command_args += ' --insiders'
        self.name += ' Insiders'

        self.child = spawn_process(self.command(self.command_args))
        self.expect_and_no_warn("Choose installation path: {}".format(self.installed_path))
        self.child.sendline("")
        self.expect_and_no_warn("\[I Accept.*\]")  # ensure we have a license question
        self.child.sendline("a")
        self.expect_and_no_warn("Installation done", timeout=self.TIMEOUT_INSTALL_PROGRESS)
        self.wait_and_close()

        # we have an installed launcher, added to the launcher and an icon file
        self.assertTrue(self.launcher_exists_and_is_pinned(self.desktop_filename))
        self.assert_exec_exists()
        self.assert_icon_exists()
        self.assert_exec_link_exists()

        # launch it, send SIGTERM and check that it exits fine
        proc = subprocess.Popen(self.command_as_list(self.exec_path), stdout=subprocess.DEVNULL,
                                stderr=subprocess.DEVNULL)

        self.check_and_kill_process([os.path.join(self.installed_path, 'code-insiders')],
                                    wait_before=self.TIMEOUT_START, send_sigkill=True)
        proc.wait(self.TIMEOUT_STOP)

        # ensure that it's detected as installed:
        self.child = spawn_process(self.command(self.command_args))
        self.expect_and_no_warn("Visual Studio Code Insiders is already installed.*\[.*\] ")
        self.child.sendline()
        self.wait_and_close()


class LightTableTest(LargeFrameworkTests):
    """Tests for LightTable"""

    TIMEOUT_INSTALL_PROGRESS = 120
    TIMEOUT_START = 20
    TIMEOUT_STOP = 20

    def setUp(self):
        super().setUp()
        self.installed_path = os.path.join(self.install_base_path, "ide", "lighttable")
        self.desktop_filename = "lighttable.desktop"
        self.command_args = '{} ide lighttable'.format(UMAKE)

    def test_default_install(self):
        """Install LightTable from scratch test case"""

        self.child = spawn_process(self.command(self.command_args))
        self.expect_and_no_warn("Choose installation path: {}".format(self.installed_path))
        self.child.sendline("")
        self.expect_and_no_warn("Installation done", timeout=self.TIMEOUT_INSTALL_PROGRESS)
        self.wait_and_close()

        # we have an installed launcher, added to the launcher and an icon file
        self.assertTrue(self.launcher_exists_and_is_pinned(self.desktop_filename))
        self.assert_exec_exists()
        self.assert_icon_exists()
        self.assert_exec_link_exists()

        # launch it, send SIGTERM and check that it exits fine
        proc = subprocess.Popen(self.command_as_list(self.exec_path), stdout=subprocess.DEVNULL,
                                stderr=subprocess.DEVNULL)

        self.check_and_kill_process(["LightTable", self.installed_path],
                                    wait_before=self.TIMEOUT_START, send_sigkill=True)
        proc.wait(self.TIMEOUT_STOP)

        # ensure that it's detected as installed:
        self.child = spawn_process(self.command(self.command_args))
        self.expect_and_no_warn("LightTable is already installed.*\[.*\] ")
        self.child.sendline()
        self.wait_and_close()


class AtomTest(LargeFrameworkTests):
    """Tests for Atom"""

    TIMEOUT_INSTALL_PROGRESS = 120
    TIMEOUT_START = 20
    TIMEOUT_STOP = 20

    def setUp(self):
        super().setUp()
        self.installed_path = os.path.join(self.install_base_path, "ide", "atom")
        self.desktop_filename = "atom.desktop"
        self.command_args = '{} ide atom'.format(UMAKE)

    def test_default_install(self):
        """Install Atom from scratch test case"""

        self.child = spawn_process(self.command(self.command_args))
        self.expect_and_no_warn("Choose installation path: {}".format(self.installed_path))
        self.child.sendline("")
        self.expect_and_no_warn("Installation done", timeout=self.TIMEOUT_INSTALL_PROGRESS)
        self.wait_and_close()

        # we have an installed launcher, added to the launcher and an icon file
        self.assertTrue(self.launcher_exists_and_is_pinned(self.desktop_filename))
        self.assert_exec_exists()
        self.assert_icon_exists()
        self.assert_exec_link_exists()
        # Test if the apm symlink is added correctly:
        self.assertTrue(self.is_in_path(os.path.join(self.install_base_path, 'bin', 'apm')))

        # launch it, send SIGTERM and check that it exits fine
        proc = subprocess.Popen(self.command_as_list(self.exec_path), stdout=subprocess.DEVNULL,
                                stderr=subprocess.DEVNULL)

        self.check_and_kill_process(["atom", self.installed_path],
                                    wait_before=self.TIMEOUT_START, send_sigkill=True)
        proc.wait(self.TIMEOUT_STOP)

        # ensure that it's detected as installed:
        self.child = spawn_process(self.command(self.command_args))
        self.expect_and_no_warn("Atom is already installed.*\[.*\] ")
        self.child.sendline()
        self.wait_and_close()


class SpringToolsSuiteTest(LargeFrameworkTests):
    """Tests for Spring Tools Suite"""

    TIMEOUT_INSTALL_PROGRESS = 120
    TIMEOUT_START = 60
    TIMEOUT_STOP = 60

    def setUp(self):
        super().setUp()
        self.installed_path = os.path.join(self.install_base_path, "ide", "spring-tools-suite")
        self.desktop_filename = "STS.desktop"
        self.command_args = '{} ide spring-tools-suite'.format(UMAKE)
        self.name = 'Spring Tools Suite'

    @property
    def arch_option(self):
        """we return the expected arch call on command line"""
        return platform.machine()

    def test_default_install(self):
        """Install STS from scratch test case"""
        self.child = spawn_process(self.command(self.command_args))
        self.expect_and_no_warn("Choose installation path: {}".format(self.installed_path))
        self.child.sendline("")
        self.expect_and_no_warn("Installation done", timeout=self.TIMEOUT_INSTALL_PROGRESS)
        self.wait_and_close()

        # we have an installed launcher, added to the launcher and an icon file
        self.assertTrue(self.launcher_exists_and_is_pinned(self.desktop_filename))
        self.assert_exec_exists()
        self.assert_icon_exists()
        self.assert_exec_link_exists()

        # launch it, send SIGTERM and check that it exits fine
        proc = subprocess.Popen(self.command_as_list(self.exec_path), stdout=subprocess.DEVNULL,
                                stderr=subprocess.DEVNULL)

        # on 64 bits, there is a java subprocess, we kill that one with SIGKILL (eclipse isn't reliable on SIGTERM)
        if self.arch_option == "x86_64":
            self.check_and_kill_process(["java", self.arch_option, self.installed_path],
                                        wait_before=self.TIMEOUT_START, send_sigkill=True)
        else:
            self.check_and_kill_process([self.exec_path],
                                        wait_before=self.TIMEOUT_START, send_sigkill=True)
        proc.wait(self.TIMEOUT_STOP)

        # ensure that it's detected as installed:
        self.child = spawn_process(self.command(self.command_args))
        self.expect_and_no_warn("{} is already installed.*\[.*\] ".format(self.name))
        self.child.sendline()
        self.wait_and_close()


class SublimeTextTests(LargeFrameworkTests):
    """Tests for Sublime Text"""

    TIMEOUT_INSTALL_PROGRESS = 120
    TIMEOUT_START = 20
    TIMEOUT_STOP = 20

    def setUp(self):
        super().setUp()
        self.installed_path = os.path.join(self.install_base_path, "ide", "sublime-text")
        self.desktop_filename = "sublime-text.desktop"
        self.command_args = '{} ide sublime-text'.format(UMAKE)

    def test_default_install(self):
        """Install Sublime Text from scratch test case"""

        self.child = spawn_process(self.command(self.command_args))
        self.expect_and_no_warn("Choose installation path: {}".format(self.installed_path))
        self.child.sendline("")
        self.expect_and_no_warn("Installation done", timeout=self.TIMEOUT_INSTALL_PROGRESS)
        self.wait_and_close()

        # we have an installed launcher, added to the launcher and an icon file
        self.assertTrue(self.launcher_exists_and_is_pinned(self.desktop_filename))
        self.assert_exec_exists()
        self.assert_icon_exists()
        self.assert_exec_link_exists()

        # launch it, send SIGTERM and check that it exits fine
        proc = subprocess.Popen(self.command_as_list(self.exec_path), stdout=subprocess.DEVNULL,
                                stderr=subprocess.DEVNULL)
        self.check_and_kill_process([self.exec_path], wait_before=self.TIMEOUT_START, send_sigkill=True)
        proc.wait(self.TIMEOUT_STOP)

        # ensure that it's detected as installed:
        self.child = spawn_process(self.command(self.command_args))
        self.expect_and_no_warn("Sublime Text is already installed.*\[.*\] ")
        self.child.sendline()
        self.wait_and_close()


class ProcessingTests(LargeFrameworkTests):
    """Tests for Processing"""

    TIMEOUT_INSTALL_PROGRESS = 120
    TIMEOUT_START = 20
    TIMEOUT_STOP = 20

    def setUp(self):
        super().setUp()
        self.installed_path = os.path.join(self.install_base_path, "ide", "processing")
        self.desktop_filename = "processing.desktop"
        self.command_args = '{} ide processing'.format(UMAKE)

    @property
    def arch_option(self):
        """we return the expected arch call on command line"""
        return platform.machine()

    def test_default_install(self):
        """Install Processing from scratch test case"""

        self.child = spawn_process(self.command(self.command_args))
        self.expect_and_no_warn("Choose installation path: {}".format(self.installed_path))
        self.child.sendline("")
        self.expect_and_no_warn("Installation done", timeout=self.TIMEOUT_INSTALL_PROGRESS)
        self.wait_and_close()

        # we have an installed launcher, added to the launcher and an icon file
        self.assertTrue(self.launcher_exists_and_is_pinned(self.desktop_filename))
        self.assert_exec_exists()
        self.assert_icon_exists()
        self.assert_exec_link_exists()

        # launch it, send SIGTERM and check that it exits fine
        proc = subprocess.Popen(self.command_as_list(self.exec_path), stdout=subprocess.DEVNULL,
                                stderr=subprocess.DEVNULL)

        self.check_and_kill_process(["java", "processing.app.Base"], wait_before=self.TIMEOUT_START)
        proc.wait(self.TIMEOUT_STOP)

        # ensure that it's detected as installed:
        self.child = spawn_process(self.command(self.command_args))
        self.expect_and_no_warn("Processing is already installed.*\[.*\] ")
        self.child.sendline()
        self.wait_and_close()<|MERGE_RESOLUTION|>--- conflicted
+++ resolved
@@ -327,21 +327,30 @@
         self.name = 'DataGrip'
 
 
-<<<<<<< HEAD
+class GogLandIDETests(IdeaIDETests):
+    """Gogland test from the IDE collection"""
+
+    TIMEOUT_INSTALL_PROGRESS = 120
+    TIMEOUT_START = 60
+    TIMEOUT_STOP = 60
+
+    def setUp(self):
+        super().setUp()
+        self.installed_path = os.path.join(self.install_base_path, "ide", "gogland")
+        self.desktop_filename = 'jetbrains-gogland.desktop'
+        self.command_args = '{} ide gogland'.format(UMAKE)
+        self.name = 'GogLand'
+
+
 class RiderIDETests(IdeaIDETests):
     """Rider from the IDE collection."""
-=======
-class GogLandIDETests(IdeaIDETests):
-    """Gogland test from the IDE collection"""
->>>>>>> c386da6f
-
-    TIMEOUT_INSTALL_PROGRESS = 120
-    TIMEOUT_START = 60
-    TIMEOUT_STOP = 60
-
-    def setUp(self):
-        super().setUp()
-<<<<<<< HEAD
+
+    TIMEOUT_INSTALL_PROGRESS = 120
+    TIMEOUT_START = 60
+    TIMEOUT_STOP = 60
+
+    def setUp(self):
+        super().setUp()
         self.installed_path = os.path.join(self.install_base_path, "ide", "rider")
         self.desktop_filename = 'jetbrains-rider.desktop'
         self.command_args = '{} ide rider'.format(UMAKE)
@@ -350,12 +359,6 @@
     def test_default_install(self):
         logger.debug('Rider non EAP not yet available')
 
-=======
-        self.installed_path = os.path.join(self.install_base_path, "ide", "gogland")
-        self.desktop_filename = 'jetbrains-gogland.desktop'
-        self.command_args = '{} ide gogland'.format(UMAKE)
-        self.name = 'GogLand'
->>>>>>> c386da6f
 
 
 class ArduinoIDETests(LargeFrameworkTests):
